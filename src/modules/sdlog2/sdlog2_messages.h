/****************************************************************************
 *
 *   Copyright (c) 2013 PX4 Development Team. All rights reserved.
 *   Author: Anton Babushkin <anton.babushkin@me.com>
 *
 * Redistribution and use in source and binary forms, with or without
 * modification, are permitted provided that the following conditions
 * are met:
 *
 * 1. Redistributions of source code must retain the above copyright
 *    notice, this list of conditions and the following disclaimer.
 * 2. Redistributions in binary form must reproduce the above copyright
 *    notice, this list of conditions and the following disclaimer in
 *    the documentation and/or other materials provided with the
 *    distribution.
 * 3. Neither the name PX4 nor the names of its contributors may be
 *    used to endorse or promote products derived from this software
 *    without specific prior written permission.
 *
 * THIS SOFTWARE IS PROVIDED BY THE COPYRIGHT HOLDERS AND CONTRIBUTORS
 * "AS IS" AND ANY EXPRESS OR IMPLIED WARRANTIES, INCLUDING, BUT NOT
 * LIMITED TO, THE IMPLIED WARRANTIES OF MERCHANTABILITY AND FITNESS
 * FOR A PARTICULAR PURPOSE ARE DISCLAIMED. IN NO EVENT SHALL THE
 * COPYRIGHT OWNER OR CONTRIBUTORS BE LIABLE FOR ANY DIRECT, INDIRECT,
 * INCIDENTAL, SPECIAL, EXEMPLARY, OR CONSEQUENTIAL DAMAGES (INCLUDING,
 * BUT NOT LIMITED TO, PROCUREMENT OF SUBSTITUTE GOODS OR SERVICES; LOSS
 * OF USE, DATA, OR PROFITS; OR BUSINESS INTERRUPTION) HOWEVER CAUSED
 * AND ON ANY THEORY OF LIABILITY, WHETHER IN CONTRACT, STRICT
 * LIABILITY, OR TORT (INCLUDING NEGLIGENCE OR OTHERWISE) ARISING IN
 * ANY WAY OUT OF THE USE OF THIS SOFTWARE, EVEN IF ADVISED OF THE
 * POSSIBILITY OF SUCH DAMAGE.
 *
 ****************************************************************************/

/**
 * @file sdlog2_messages.h
 *
 * Log messages and structures definition.
 *
 * @author Anton Babushkin <anton.babushkin@me.com>
 */

#ifndef SDLOG2_MESSAGES_H_
#define SDLOG2_MESSAGES_H_

#include "sdlog2_format.h"

/* define message formats */

#pragma pack(push, 1)
/* --- ATT - ATTITUDE --- */
#define LOG_ATT_MSG 2
struct log_ATT_s {
	float roll;
	float pitch;
	float yaw;
	float roll_rate;
	float pitch_rate;
	float yaw_rate;
	float gx;
	float gy;
	float gz;
};

/* --- ATSP - ATTITUDE SET POINT --- */
#define LOG_ATSP_MSG 3
struct log_ATSP_s {
	float roll_sp;
	float pitch_sp;
	float yaw_sp;
	float thrust_sp;
};

/* --- IMU - IMU SENSORS --- */
#define LOG_IMU_MSG 4
struct log_IMU_s {
	float acc_x;
	float acc_y;
	float acc_z;
	float gyro_x;
	float gyro_y;
	float gyro_z;
	float mag_x;
	float mag_y;
	float mag_z;
};

/* --- SENS - OTHER SENSORS --- */
#define LOG_SENS_MSG 5
struct log_SENS_s {
	float baro_pres;
	float baro_alt;
	float baro_temp;
	float diff_pres;
	float diff_pres_filtered;
};

/* --- LPOS - LOCAL POSITION --- */
#define LOG_LPOS_MSG 6
struct log_LPOS_s {
	float x;
	float y;
	float z;
	float ground_dist;
	float ground_dist_rate;
	float vx;
	float vy;
	float vz;
	int32_t ref_lat;
	int32_t ref_lon;
	float ref_alt;
	uint8_t pos_flags;
	uint8_t landed;
	uint8_t ground_dist_flags;
	float eph;
	float epv;
};

/* --- LPSP - LOCAL POSITION SETPOINT --- */
#define LOG_LPSP_MSG 7
struct log_LPSP_s {
	float x;
	float y;
	float z;
	float yaw;
};

/* --- GPS - GPS POSITION --- */
#define LOG_GPS_MSG 8
struct log_GPS_s {
	uint64_t gps_time;
	uint8_t fix_type;
	float eph;
	float epv;
	int32_t lat;
	int32_t lon;
	float alt;
	float vel_n;
	float vel_e;
	float vel_d;
	float cog;
	uint8_t sats;
	uint16_t snr_mean;
	uint16_t noise_per_ms;
	uint16_t jamming_indicator;
};

/* --- ATTC - ATTITUDE CONTROLS (ACTUATOR_0 CONTROLS)--- */
#define LOG_ATTC_MSG 9
struct log_ATTC_s {
	float roll;
	float pitch;
	float yaw;
	float thrust;
};

/* --- STAT - VEHICLE STATE --- */
#define LOG_STAT_MSG 10
struct log_STAT_s {
	uint8_t main_state;
	uint8_t arming_state;
	uint8_t failsafe_state;
	float battery_remaining;
	uint8_t battery_warning;
	uint8_t landed;
};

/* --- RC - RC INPUT CHANNELS --- */
#define LOG_RC_MSG 11
struct log_RC_s {
	float channel[8];
	uint8_t channel_count;
	uint8_t signal_lost;
};

/* --- OUT0 - ACTUATOR_0 OUTPUT --- */
#define LOG_OUT0_MSG 12
struct log_OUT0_s {
	float output[8];
};

/* --- AIRS - AIRSPEED --- */
#define LOG_AIRS_MSG 13
struct log_AIRS_s {
	float indicated_airspeed;
	float true_airspeed;
	float air_temperature_celsius;
};

/* --- ARSP - ATTITUDE RATE SET POINT --- */
#define LOG_ARSP_MSG 14
struct log_ARSP_s {
	float roll_rate_sp;
	float pitch_rate_sp;
	float yaw_rate_sp;
};

/* --- FLOW - OPTICAL FLOW --- */
#define LOG_FLOW_MSG 15
struct log_FLOW_s {
	int16_t flow_raw_x;
	int16_t flow_raw_y;
	float flow_comp_x;
	float flow_comp_y;
	float distance;
	uint8_t	quality;
	uint8_t sensor_id;
};

/* --- GPOS - GLOBAL POSITION ESTIMATE --- */
#define LOG_GPOS_MSG 16
struct log_GPOS_s {
	int32_t lat;
	int32_t lon;
	float alt;
	float vel_n;
	float vel_e;
	float vel_d;
	float eph;
	float epv;
};

/* --- GPSP - GLOBAL POSITION SETPOINT --- */
#define LOG_GPSP_MSG 17
struct log_GPSP_s {
	uint8_t nav_state;
	int32_t lat;
	int32_t lon;
	float alt;
	float yaw;
	uint8_t type;
	float loiter_radius;
	int8_t loiter_direction;
	float pitch_min;
};

/* --- ESC - ESC STATE --- */
#define LOG_ESC_MSG 18
struct log_ESC_s {
	uint16_t counter;
	uint8_t esc_count;
	uint8_t esc_connectiontype;
	uint8_t esc_num;
	uint16_t esc_address;
	uint16_t esc_version;
	uint16_t esc_voltage;
	uint16_t esc_current;
	uint16_t esc_rpm;
	uint16_t esc_temperature;
	float    esc_setpoint;
	uint16_t esc_setpoint_raw;
};

/* --- GVSP - GLOBAL VELOCITY SETPOINT --- */
#define LOG_GVSP_MSG 19
struct log_GVSP_s {
	float vx;
	float vy;
	float vz;
};

/* --- BATT - BATTERY --- */
#define LOG_BATT_MSG 20
struct log_BATT_s {
	float voltage;
	float voltage_filtered;
	float current;
	float discharged;
};

/* --- DIST - DISTANCE TO SURFACE --- */
#define LOG_DIST_MSG 21
struct log_DIST_s {
	float bottom;
	float bottom_rate;
	uint8_t flags;
};

/* --- TELE - TELEMETRY STATUS --- */
#define LOG_TELE_MSG 22
struct log_TELE_s {
	uint8_t rssi;
	uint8_t remote_rssi;
	uint8_t noise;
	uint8_t remote_noise;
	uint16_t rxerrors;
	uint16_t fixed;
	uint8_t txbuf;
};

// ID 23 available

/* --- PWR - ONBOARD POWER SYSTEM --- */
#define LOG_PWR_MSG 24
struct log_PWR_s {
	float peripherals_5v;
	float servo_rail_5v;
	float servo_rssi;
	uint8_t usb_ok;
	uint8_t brick_ok;
	uint8_t servo_ok;
	uint8_t low_power_rail_overcurrent;
	uint8_t high_power_rail_overcurrent;
};

/* --- VICN - VICON POSITION --- */
#define LOG_VICN_MSG 25
struct log_VICN_s {
	float x;
	float y;
	float z;
	float roll;
	float pitch;
	float yaw;
};

/* --- GS0A - GPS SNR #0, SAT GROUP A --- */
#define LOG_GS0A_MSG 26
struct log_GS0A_s {
	uint8_t satellite_snr[16];			/**< dBHz, Signal to noise ratio of satellite C/N0, range 0..99 */
};

/* --- GS0B - GPS SNR #0, SAT GROUP B --- */
#define LOG_GS0B_MSG 27
struct log_GS0B_s {
	uint8_t satellite_snr[16];			/**< dBHz, Signal to noise ratio of satellite C/N0, range 0..99 */
};

/* --- GS1A - GPS SNR #1, SAT GROUP A --- */
#define LOG_GS1A_MSG 28
struct log_GS1A_s {
	uint8_t satellite_snr[16];			/**< dBHz, Signal to noise ratio of satellite C/N0, range 0..99 */
};

/* --- GS1B - GPS SNR #1, SAT GROUP B --- */
#define LOG_GS1B_MSG 29
struct log_GS1B_s {
	uint8_t satellite_snr[16];			/**< dBHz, Signal to noise ratio of satellite C/N0, range 0..99 */
};

/* --- TECS - TECS STATUS --- */
#define LOG_TECS_MSG 30
struct log_TECS_s {
	float altitudeSp;
	float altitude;
	float flightPathAngleSp;
	float flightPathAngle;
	float airspeedSp;
	float airspeed;
	float airspeedDerivativeSp;
	float airspeedDerivative;

	float totalEnergyRateSp;
	float totalEnergyRate;
	float energyDistributionRateSp;
	float energyDistributionRate;

	uint8_t mode;
};

/* --- WIND - WIND ESTIMATE --- */
#define LOG_WIND_MSG 31
struct log_WIND_s {
	float x;
	float y;
	float cov_x;
	float cov_y;
};

<<<<<<< HEAD
=======
/* --- EST0 - ESTIMATOR STATUS --- */
#define LOG_EST0_MSG 32
struct log_EST0_s {
	float s[12];
	uint8_t n_states;
	uint8_t nan_flags;
	uint8_t health_flags;
	uint8_t timeout_flags;
};

/* --- EST1 - ESTIMATOR STATUS --- */
#define LOG_EST1_MSG 33
struct log_EST1_s {
	float s[16];
};

>>>>>>> b5e70927
/********** SYSTEM MESSAGES, ID > 0x80 **********/

/* --- TIME - TIME STAMP --- */
#define LOG_TIME_MSG 129
struct log_TIME_s {
	uint64_t t;
};

/* --- VER - VERSION --- */
#define LOG_VER_MSG 130
struct log_VER_s {
	char arch[16];
	char fw_git[64];
};

/* --- PARM - PARAMETER --- */
#define LOG_PARM_MSG 131
struct log_PARM_s {
	char name[16];
	float value;
};

#pragma pack(pop)

/* construct list of all message formats */
static const struct log_format_s log_formats[] = {
	/* business-level messages, ID < 0x80 */
	LOG_FORMAT(ATT, "fffffffff",		"Roll,Pitch,Yaw,RollRate,PitchRate,YawRate,GX,GY,GZ"),
	LOG_FORMAT(ATSP, "ffff",		"RollSP,PitchSP,YawSP,ThrustSP"),
	LOG_FORMAT(IMU, "fffffffff",		"AccX,AccY,AccZ,GyroX,GyroY,GyroZ,MagX,MagY,MagZ"),
	LOG_FORMAT(SENS, "fffff",		"BaroPres,BaroAlt,BaroTemp,DiffPres,DiffPresFilt"),
	LOG_FORMAT(LPOS, "ffffffffLLfBBBff",	"X,Y,Z,Dist,DistR,VX,VY,VZ,RLat,RLon,RAlt,PFlg,LFlg,GFlg,EPH,EPV"),
	LOG_FORMAT(LPSP, "ffff",		"X,Y,Z,Yaw"),
	LOG_FORMAT(GPS, "QBffLLfffffBHHH",	"GPSTime,Fix,EPH,EPV,Lat,Lon,Alt,VelN,VelE,VelD,Cog,nSat,SNR,N,J"),
	LOG_FORMAT(ATTC, "ffff",		"Roll,Pitch,Yaw,Thrust"),
	LOG_FORMAT(STAT, "BBBfBB",		"MainState,ArmState,FailsafeState,BatRem,BatWarn,Landed"),
	LOG_FORMAT(RC, "ffffffffBB",		"Ch0,Ch1,Ch2,Ch3,Ch4,Ch5,Ch6,Ch7,Count,SignalLost"),
	LOG_FORMAT(OUT0, "ffffffff",		"Out0,Out1,Out2,Out3,Out4,Out5,Out6,Out7"),
	LOG_FORMAT(AIRS, "fff",			"IndSpeed,TrueSpeed,AirTemp"),
	LOG_FORMAT(ARSP, "fff",			"RollRateSP,PitchRateSP,YawRateSP"),
	LOG_FORMAT(FLOW, "hhfffBB",		"RawX,RawY,CompX,CompY,Dist,Q,SensID"),
	LOG_FORMAT(GPOS, "LLffffff",		"Lat,Lon,Alt,VelN,VelE,VelD,EPH,EPV"),
	LOG_FORMAT(GPSP, "BLLffBfbf",		"NavState,Lat,Lon,Alt,Yaw,Type,LoitR,LoitDir,PitMin"),
	LOG_FORMAT(ESC, "HBBBHHHHHHfH",		"count,nESC,Conn,N,Ver,Adr,Volt,Amp,RPM,Temp,SetP,SetPRAW"),
	LOG_FORMAT(GVSP, "fff",			"VX,VY,VZ"),
	LOG_FORMAT(BATT, "ffff",		"V,VFilt,C,Discharged"),
	LOG_FORMAT(DIST, "ffB",			"Bottom,BottomRate,Flags"),
	LOG_FORMAT(TELE, "BBBBHHB",		"RSSI,RemRSSI,Noise,RemNoise,RXErr,Fixed,TXBuf"),
	LOG_FORMAT(EST0, "ffffffffffffBBBB",	"s0,s1,s2,s3,s4,s5,s6,s7,s8,s9,s10,s11,nStat,fNaN,fHealth,fTOut"),
	LOG_FORMAT(EST1, "ffffffffffffffff",	"s12,s13,s14,s15,s16,s17,s18,s19,s20,s21,s22,s23,s24,s25,s26,s27"),
	LOG_FORMAT(PWR, "fffBBBBB",		"Periph5V,Servo5V,RSSI,UsbOk,BrickOk,ServoOk,PeriphOC,HipwrOC"),
	LOG_FORMAT(VICN, "ffffff",		"X,Y,Z,Roll,Pitch,Yaw"),
	LOG_FORMAT(GS0A, "BBBBBBBBBBBBBBBB",	"s0,s1,s2,s3,s4,s5,s6,s7,s8,s9,s10,s11,s12,s13,s14,s15"),
	LOG_FORMAT(GS0B, "BBBBBBBBBBBBBBBB",	"s0,s1,s2,s3,s4,s5,s6,s7,s8,s9,s10,s11,s12,s13,s14,s15"),
	LOG_FORMAT(GS1A, "BBBBBBBBBBBBBBBB",	"s0,s1,s2,s3,s4,s5,s6,s7,s8,s9,s10,s11,s12,s13,s14,s15"),
	LOG_FORMAT(GS1B, "BBBBBBBBBBBBBBBB",	"s0,s1,s2,s3,s4,s5,s6,s7,s8,s9,s10,s11,s12,s13,s14,s15"),
	LOG_FORMAT(TECS, "ffffffffffffB",	"AltSP,Alt,FpaSP,Fpa,AsSP,As,AsDSP,AsD,TERSP,TER,EDRSP,EDR,Mod"),
	LOG_FORMAT(WIND, "ffff",	"X,Y,CovX,CovY"),

	/* system-level messages, ID >= 0x80 */
	/* FMT: don't write format of format message, it's useless */
	LOG_FORMAT(TIME, "Q", "StartTime"),
	LOG_FORMAT(VER, "NZ", "Arch,FwGit"),
	LOG_FORMAT(PARM, "Nf", "Name,Value")
};

static const unsigned log_formats_num = sizeof(log_formats) / sizeof(log_formats[0]);

#endif /* SDLOG2_MESSAGES_H_ */<|MERGE_RESOLUTION|>--- conflicted
+++ resolved
@@ -367,8 +367,6 @@
 	float cov_y;
 };
 
-<<<<<<< HEAD
-=======
 /* --- EST0 - ESTIMATOR STATUS --- */
 #define LOG_EST0_MSG 32
 struct log_EST0_s {
@@ -385,7 +383,6 @@
 	float s[16];
 };
 
->>>>>>> b5e70927
 /********** SYSTEM MESSAGES, ID > 0x80 **********/
 
 /* --- TIME - TIME STAMP --- */
