--- conflicted
+++ resolved
@@ -663,7 +663,6 @@
 
 /**
  * Failsafe channel PWM threshold.
-<<<<<<< HEAD
  *
  * @min 800
  * @max 2200
@@ -747,8 +746,6 @@
  * sign indicates polarity of comparison
  * 		positive : true when channel>th
  * 		negative : true when channel<th
-=======
->>>>>>> ad77ba26
  *
  */
 PARAM_DEFINE_FLOAT(RC_LOITER_TH, 0.5f);